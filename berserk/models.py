--- conflicted
+++ resolved
@@ -90,11 +90,11 @@
     date = utils.datetime_from_millis
 
 
-<<<<<<< HEAD
+
 class OAuth(Model):
     expires = utils.datetime_from_millis
-=======
+
+
 class TV(Model):
     createdAt = utils.datetime_from_millis
-    lastMoveAt = utils.datetime_from_millis
->>>>>>> 6717322a
+    lastMoveAt = utils.datetime_from_millis